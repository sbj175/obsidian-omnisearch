import { Notice, Plugin, TAbstractFile, TFile } from 'obsidian'
import MiniSearch from 'minisearch'
<<<<<<< HEAD
import { clearContent, extractHeadingsFromCache, wait } from './utils'
import type { IndexedNote } from './globals'
=======
import { escapeHTML, extractHeadingsFromCache, wait } from './utils'
import { IndexedNote } from './globals'
>>>>>>> d2088605
import { OmnisearchModal } from './modal'

export default class OmnisearchPlugin extends Plugin {
  minisearch!: MiniSearch<IndexedNote>
  lastSearch?: string
  indexedNotes: Record<string, IndexedNote> = {}

  async onload(): Promise<void> {
    await this.instantiateMinisearch()

    // Commands to display Omnisearch modal
    this.addCommand({
      id: 'show-modal',
      name: 'Open Omnisearch',
      // hotkeys: [{ modifiers: ['Mod'], key: 'o' }],
      callback: () => {
        new OmnisearchModal(this).open()
      },
    })

    // Listeners to keep the search index up-to-date
    this.registerEvent(
      this.app.vault.on('create', file => {
        this.addToIndex(file)
      }),
    )
    this.registerEvent(
      this.app.vault.on('delete', file => {
        this.removeFromIndex(file)
      }),
    )
    this.registerEvent(
      this.app.vault.on('modify', async file => {
        this.removeFromIndex(file)
        await this.addToIndex(file)
      }),
    )
    this.registerEvent(
      this.app.vault.on('rename', async (file, oldPath) => {
        if (file instanceof TFile && file.path.endsWith('.md')) {
          this.removeFromIndexByPath(oldPath)
          await this.addToIndex(file)
        }
      }),
    )
  }

  async instantiateMinisearch(): Promise<void> {
    this.indexedNotes = {}
    this.minisearch = new MiniSearch({
      idField: 'path',
      fields: ['basename', 'content', 'headings1', 'headings2', 'headings3'],
    })

    // Index files that are already present
    const start = new Date().getTime()
    const files = this.app.vault.getMarkdownFiles()

    // This is basically the same behavior as MiniSearch's `addAllAsync()`.
    // We index files by batches of 10
    if (files.length) {
      console.log('Omnisearch - indexing ' + files.length + ' files')
    }
    for (let i = 0; i < files.length; ++i) {
      if (i % 10 === 0) await wait(0)
      const file = files[i]
      // console.log(file.path)
      await this.addToIndex(file)
    }

    if (files.length > 0) {
      new Notice(
        `Omnisearch - Indexed ${files.length} notes in ${
          new Date().getTime() - start
        }ms`,
      )
    }
  }

  async addToIndex(file: TAbstractFile): Promise<void> {
    if (!(file instanceof TFile) || file.extension !== 'md') return
    try {
      // console.log(`Omnisearch - adding ${file.path} to index`)
      const fileCache = this.app.metadataCache.getFileCache(file)
      // console.log(fileCache)

      if (this.indexedNotes[file.path]) {
        throw new Error(`${file.basename} is already indexed`)
      }
      // Fetch content from the cache,
      // trim the markdown, remove embeds and clear wikilinks
      const content = escapeHTML(await this.app.vault.cachedRead(file))

      // Purge HTML before indexing
      const tmp = document.createElement('div')
      tmp.innerHTML = content

      // Make the document and index it
      const note: IndexedNote = {
        basename: file.basename,
        content: tmp.innerText, // content,
        path: file.path,
        headings1: fileCache
          ? extractHeadingsFromCache(fileCache, 1).join(' ')
          : '',
        headings2: fileCache
          ? extractHeadingsFromCache(fileCache, 2).join(' ')
          : '',
        headings3: fileCache
          ? extractHeadingsFromCache(fileCache, 3).join(' ')
          : '',
      }
      this.minisearch.add(note)
      this.indexedNotes[file.path] = note
    }
    catch (e) {
      console.trace('Error while indexing ' + file.basename)
      console.error(e)
    }
  }

  removeFromIndex(file: TAbstractFile): void {
    if (file instanceof TFile && file.path.endsWith('.md')) {
      // console.log(`Omnisearch - removing ${file.path} from index`)
      return this.removeFromIndexByPath(file.path)
    }
  }

  removeFromIndexByPath(path: string): void {
    const note = this.indexedNotes[path]
    this.minisearch.remove(note)
    delete this.indexedNotes[path]
  }
}<|MERGE_RESOLUTION|>--- conflicted
+++ resolved
@@ -1,12 +1,7 @@
 import { Notice, Plugin, TAbstractFile, TFile } from 'obsidian'
 import MiniSearch from 'minisearch'
-<<<<<<< HEAD
-import { clearContent, extractHeadingsFromCache, wait } from './utils'
 import type { IndexedNote } from './globals'
-=======
 import { escapeHTML, extractHeadingsFromCache, wait } from './utils'
-import { IndexedNote } from './globals'
->>>>>>> d2088605
 import { OmnisearchModal } from './modal'
 
 export default class OmnisearchPlugin extends Plugin {
