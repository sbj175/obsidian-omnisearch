import { cacheManager } from './cache-manager'
import {
  extractHeadingsFromCache,
  getAliasesFromMetadata,
  getTagsFromMetadata,
  isFileImage,
  isFilePlaintext,
  removeDiacritics,
} from './tools/utils'
import * as NotesIndex from './notes-index'
import type { TFile } from 'obsidian'
import type { IndexedDocument } from './globals'
import { getNonExistingNotes } from './tools/notes'
<<<<<<< HEAD
import { getImageText, getPdfText } from 'obsidian-text-extract'
=======
import { database } from './database'
>>>>>>> 087ec5cc

/**
 * Return all plaintext files as IndexedDocuments
 */
export async function getPlainTextFiles(): Promise<IndexedDocument[]> {
  const allFiles = app.vault.getFiles().filter(f => isFilePlaintext(f.path))
  const data: IndexedDocument[] = []
  for (const file of allFiles) {
    const doc = await fileToIndexedDocument(file)
    data.push(doc)
    await cacheManager.updateLiveDocument(file.path, doc)
  }
  return data
}

/**
 * Return all PDF files as IndexedDocuments.
 * If a PDF isn't cached, it will be read from the disk and added to the IndexedDB
 */
export async function getPDFFiles(): Promise<IndexedDocument[]> {
  const fromDisk = app.vault.getFiles().filter(f => f.path.endsWith('.pdf'))
  const fromDb = await database.pdf.toArray()

  const data: IndexedDocument[] = []
  const input = []
  for (const file of fromDisk) {
    input.push(
      NotesIndex.processQueue(async () => {
        const doc = await fileToIndexedDocument(
          file,
          fromDb.find(o => o.path === file.path)?.text
        )
        await cacheManager.updateLiveDocument(file.path, doc)
        data.push(doc)
      })
    )
  }
  await Promise.all(input)
  return data
}

/**
 * Return all Image files as IndexedDocuments.
 * If a PDF isn't cached, it will be read from the disk and added to the IndexedDB
 */
export async function getImageFiles(): Promise<IndexedDocument[]> {
  const allFiles = app.vault
    .getFiles()
    .filter(
      f =>
        f.path.endsWith('.png') ||
        f.path.endsWith('.jpg') ||
        f.path.endsWith('.jpeg')
    )
  const data: IndexedDocument[] = []

  const input = []
  for (const file of allFiles) {
    input.push(
      NotesIndex.processQueue(async () => {
        const doc = await fileToIndexedDocument(file)
        await cacheManager.updateDocument(file.path, doc)
        data.push(doc)
      })
    )
  }
  await Promise.all(input)
  return data
}

/**
 * Convert a file into an IndexedDocument.
 * Will use the cache if possible.
 * @param file
 * @param content If we give a text content, will skip the fetching part
 */
export async function fileToIndexedDocument(
  file: TFile,
  content?: string
): Promise<IndexedDocument> {
<<<<<<< HEAD
  let content: string
  if (isFilePlaintext(file.path)) {
    content = removeDiacritics(await app.vault.cachedRead(file))
  } else if (file.path.endsWith('.pdf')) {
    content = removeDiacritics(await getPdfText(file))
  } else if (isFileImage(file.path)) {
    content = removeDiacritics(await getImageText(file))
  } else {
    throw new Error('Invalid file: ' + file.path)
=======
  if (!content) {
    if (isFilePlaintext(file.path)) {
      content = await app.vault.cachedRead(file)
    } else if (file.path.endsWith('.pdf')) {
      content = await pdfManager.getPdfText(file)
    } else {
      throw new Error('Invalid file: ' + file.path)
    }
>>>>>>> 087ec5cc
  }

  content = removeDiacritics(content)
  const metadata = app.metadataCache.getFileCache(file)

<<<<<<< HEAD
  // EXCALIDRAW
  // Remove the json code
  if (metadata?.frontmatter?.['excalidraw-plugin']) {
    const comments = metadata.sections?.filter(s => s.type === 'comment') ?? []
    for (const { start, end } of comments.map(c => c.position)) {
      content =
        content.substring(0, start.offset - 1) + content.substring(end.offset)
    }
  }

=======
>>>>>>> 087ec5cc
  // Look for links that lead to non-existing files,
  // and add them to the index.
  if (metadata) {
    const nonExisting = getNonExistingNotes(file, metadata)
    for (const name of nonExisting.filter(
      o => !cacheManager.getLiveDocument(o)
    )) {
      NotesIndex.addNonExistingToIndex(name, file.path)
    }

    // EXCALIDRAW
    // Remove the json code
    if (metadata.frontmatter?.['excalidraw-plugin']) {
      const comments =
        metadata.sections?.filter(s => s.type === 'comment') ?? []
      for (const { start, end } of comments.map(c => c.position)) {
        content =
          content.substring(0, start.offset - 1) + content.substring(end.offset)
      }
    }
  }

  return {
    basename: removeDiacritics(file.basename),
    content,
    path: file.path,
    mtime: file.stat.mtime,

    tags: getTagsFromMetadata(metadata),
    aliases: getAliasesFromMetadata(metadata).join(''),
    headings1: metadata ? extractHeadingsFromCache(metadata, 1).join(' ') : '',
    headings2: metadata ? extractHeadingsFromCache(metadata, 2).join(' ') : '',
    headings3: metadata ? extractHeadingsFromCache(metadata, 3).join(' ') : '',
  }
}<|MERGE_RESOLUTION|>--- conflicted
+++ resolved
@@ -3,7 +3,6 @@
   extractHeadingsFromCache,
   getAliasesFromMetadata,
   getTagsFromMetadata,
-  isFileImage,
   isFilePlaintext,
   removeDiacritics,
 } from './tools/utils'
@@ -11,11 +10,8 @@
 import type { TFile } from 'obsidian'
 import type { IndexedDocument } from './globals'
 import { getNonExistingNotes } from './tools/notes'
-<<<<<<< HEAD
+import { database } from './database'
 import { getImageText, getPdfText } from 'obsidian-text-extract'
-=======
-import { database } from './database'
->>>>>>> 087ec5cc
 
 /**
  * Return all plaintext files as IndexedDocuments
@@ -58,35 +54,6 @@
 }
 
 /**
- * Return all Image files as IndexedDocuments.
- * If a PDF isn't cached, it will be read from the disk and added to the IndexedDB
- */
-export async function getImageFiles(): Promise<IndexedDocument[]> {
-  const allFiles = app.vault
-    .getFiles()
-    .filter(
-      f =>
-        f.path.endsWith('.png') ||
-        f.path.endsWith('.jpg') ||
-        f.path.endsWith('.jpeg')
-    )
-  const data: IndexedDocument[] = []
-
-  const input = []
-  for (const file of allFiles) {
-    input.push(
-      NotesIndex.processQueue(async () => {
-        const doc = await fileToIndexedDocument(file)
-        await cacheManager.updateDocument(file.path, doc)
-        data.push(doc)
-      })
-    )
-  }
-  await Promise.all(input)
-  return data
-}
-
-/**
  * Convert a file into an IndexedDocument.
  * Will use the cache if possible.
  * @param file
@@ -96,44 +63,19 @@
   file: TFile,
   content?: string
 ): Promise<IndexedDocument> {
-<<<<<<< HEAD
-  let content: string
-  if (isFilePlaintext(file.path)) {
-    content = removeDiacritics(await app.vault.cachedRead(file))
-  } else if (file.path.endsWith('.pdf')) {
-    content = removeDiacritics(await getPdfText(file))
-  } else if (isFileImage(file.path)) {
-    content = removeDiacritics(await getImageText(file))
-  } else {
-    throw new Error('Invalid file: ' + file.path)
-=======
   if (!content) {
     if (isFilePlaintext(file.path)) {
       content = await app.vault.cachedRead(file)
     } else if (file.path.endsWith('.pdf')) {
-      content = await pdfManager.getPdfText(file)
+      content = await getPdfText(file)
     } else {
       throw new Error('Invalid file: ' + file.path)
     }
->>>>>>> 087ec5cc
   }
 
   content = removeDiacritics(content)
   const metadata = app.metadataCache.getFileCache(file)
 
-<<<<<<< HEAD
-  // EXCALIDRAW
-  // Remove the json code
-  if (metadata?.frontmatter?.['excalidraw-plugin']) {
-    const comments = metadata.sections?.filter(s => s.type === 'comment') ?? []
-    for (const { start, end } of comments.map(c => c.position)) {
-      content =
-        content.substring(0, start.offset - 1) + content.substring(end.offset)
-    }
-  }
-
-=======
->>>>>>> 087ec5cc
   // Look for links that lead to non-existing files,
   // and add them to the index.
   if (metadata) {
